# PowerFit


## About PowerFit

PowerFit is a Python package and simple command-line program to automatically fit high-resolution atomic structures in cryo-EM densities.
To this end it performs a full-exhaustive 6-dimensional cross-correlation search between the atomic structure and the density.
It takes as input an atomic structure in PDB-format and a cryo-EM density with its resolution;
and outputs positions and rotations of the atomic structure corresponding to high correlation values.
PowerFit uses the Local Cross-Correlation functions as its base score. 
The score can optionally be enhanced by a Laplace pre-filter and/or a core-weighted version to minimize overlapping densities from neighboring subunits.
It can further be hardware-accelerated by leveraging multi-core CPU machines out of the box or by GPU via the OpenCL framework.
PowerFit is Free Software and has been succesfully installed and used on Linux, MacOSX and Windows machines.


## Requirements

Minimal requirements for the CPU version:

* Python2.7
* NumPy
* Cython
* SciPy

Optional requirement for faster CPU version:

* FFTW3
* pyFFTW

To offload computations to the GPU the following is also required

* OpenCL1.1+
* pyopencl
* clFFT
* gpyfft

Recommended for installation

* git
* pip


## Installation

If you already have fulfilled the requirements, 
the installation should be as easy as opening up a shell and typing

    git clone https://github.com/haddocking/powerfit.git
    cd powerfit
    sudo python setup.py install

If you are starting from a clean system, follow the instructions for 
your particular operating system as described below, 
they should get you up and running in no time.


### Linux 

Linux systems usually already include a Python2.7 distribution.
First make sure the Python header files, *git*  and *pip* are available 

    sudo apt-get install python-dev git python-pip

If you are working on Fedora, replace `apt-get` by `yum`.
To install NumPy, Cython and SciPy type

    sudo pip install numpy cython scipy

Sit back and wait till the compilation and installation is finished.
You system is now prepared, follow the general instructions above to install **PowerFit**.


### MacOSX

First install [*pip*](https://pip.pypa.io/en/latest/installing.html), the Python package manager, 
by following the installation instructions on the website or type 

    sudo easy_install pip

Next, install NumPy, Cython and SciPy by typing

    sudo pip install numpy cython scipy

Wait for the installation to finish (this might take awhile).
<<<<<<< HEAD

Follow the general instructions above to install **PowerFit**.

Installing pyFFTW for faster CPU version can be done as follows using *brew*

    brew install fftw
    sudo pip install pyfftw

=======
Follow the general instructions above to install **PowerFit**.
>>>>>>> 8e235059


### Windows

First install *git* for Windows, as it comes with a handy bash shell.
Go to [git-scm](https://git-scm.com/download/), download *git* and install it.
Next, install a Python distribution with NumPy, Cython and Scipy included such as [Anaconda](http://continuum.io/downloads).
After installation, open up the bash shell shipped with *git* and follow the general instructions written above.


## Usage

After installing PowerFit the command line tool *powerfit* should be at your disposal.
The general pattern to invoke *powerfit* is

    powerfit <pdb> <map> <resolution>

where \<pdb\> is an atomic model in the PDB-format, 
\<map\> is a density map in CCP4 or MRC-format, 
and \<resolution\> is the resolution of the map in &aring;ngstrom.
This performs a 10&deg; rotational search using the Local Cross-Correlation score on a single CPU-core.
During the search, *powerfit* will update you about the progress of the search if you are using it interactively in the shell.
<<<<<<< HEAD
=======
When the search is finished, several output files are created

* *fit_n.pdb*: the top *n* best fits.
* *solutions.out*: all the non-redundant solutions found, ordered by their correlation score.
* *lcc.mrc*: a cross-correlation map, showing at each grid postion the highest correlation score found.
* *powerfit.log*: a log file, including the input parameters with date and timing information.
>>>>>>> 8e235059


### Options

First, to see all options and their descriptions type

    powerfit --help

The information should explain all options decently. 
In addtion, here are some examples for common operations.

To perform a search with an approximate 24&deg; rotational sampling interval

    powerfit <pdb> <map> <resolution> -a 24

To use multiple CPU cores with laplace pre-filter and 5&deg; rotational interval

    powerfit <pdb> <map> <resolution> -p 4 -l -a 5

To off-load computations to the GPU and use the core-weighted scoring function and write out the top 15 solutions

    powerfit <pdb> <map> <resolution> -g -cw -n 15

Note that all options can be combined except for the `-g` and `-p` flag:
calculations are either performed on the CPU or GPU.
If both are given, *powerfit* will first try to run on the GPU.


### Output

When the search is finished, several output files are created

* *fit_n.pdb*: the top *n* best fits.
* *solutions.out*: all the non-redundant solutions found, ordered by their correlation score.
* *lcc.mrc*: a cross-correlation map, showing at each grid position the highest correlation score found.
* *powerfit.log*: a log file, including the input parameters with date and timing information.


## Licensing

If this software was useful to your research, please cite us

**G.C.P. van Zundert and A.M.J.J. Bonvin**. Fast and sensitive rigid body fitting in cryo-EM densities with PowerFit. *AIMS Biophysics* (submitted).

MIT licence


## Tested platforms

| Operating System| CPU single | CPU multi | GPU |
| --------------- | ---------- | --------- | --- |
|Linux            | Yes        | Yes       | Yes |
|MacOSX           | Yes        | Yes       | Yes |
|Windows          | Yes        | Fail      | No  |

The GPU version has been tested on:
* NVIDIA GeForce GTX 680 and AMD Radeon HD 7730M for Linux
* NVIDIA GeForce GTX 775M for MacOSX 10.10<|MERGE_RESOLUTION|>--- conflicted
+++ resolved
@@ -82,7 +82,6 @@
     sudo pip install numpy cython scipy
 
 Wait for the installation to finish (this might take awhile).
-<<<<<<< HEAD
 
 Follow the general instructions above to install **PowerFit**.
 
@@ -90,10 +89,6 @@
 
     brew install fftw
     sudo pip install pyfftw
-
-=======
-Follow the general instructions above to install **PowerFit**.
->>>>>>> 8e235059
 
 
 ### Windows
@@ -116,15 +111,6 @@
 and \<resolution\> is the resolution of the map in &aring;ngstrom.
 This performs a 10&deg; rotational search using the Local Cross-Correlation score on a single CPU-core.
 During the search, *powerfit* will update you about the progress of the search if you are using it interactively in the shell.
-<<<<<<< HEAD
-=======
-When the search is finished, several output files are created
-
-* *fit_n.pdb*: the top *n* best fits.
-* *solutions.out*: all the non-redundant solutions found, ordered by their correlation score.
-* *lcc.mrc*: a cross-correlation map, showing at each grid postion the highest correlation score found.
-* *powerfit.log*: a log file, including the input parameters with date and timing information.
->>>>>>> 8e235059
 
 
 ### Options
