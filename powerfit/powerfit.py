--- conflicted
+++ resolved
@@ -20,13 +20,11 @@
 from powerfit.analyzer import Analyzer
 from powerfit.helpers import mkdir_p, write_fits_to_pdb, fisher_sigma
 from powerfit.volume import (
-    ChainRestrictions,
     extend,
     nearest_multiple2357,
     trim,
     resample,
-    xyz_fixed_transform
-
+    xyz_fixed_transform,
 )
 from powerfit.structure import Structure
 
@@ -325,7 +323,6 @@
           shape='mask'
           )
 
-<<<<<<< HEAD
     # template.resolution = resolution
     # template.calc_threshold(simulated=True)
     # Might try and use connectivity instead of XYZ_fixed, circular area around fit
@@ -336,7 +333,6 @@
             resolution=resolution, 
             weights=weights,
             shape='vol'
-=======
     
     if xyz_fixed:
         cr = ChainRestrictions(
@@ -344,20 +340,27 @@
             pdbin = structure,
             xyzfixed = xyz_fixed_structure,
             verbose = True,
->>>>>>> 02aaa7ad
         )
 
-        target = cr.run()
-        
-
-<<<<<<< HEAD
+        fixed_vol_mask = structure_to_shape_like(
+            target, 
+            xyz_fixed_structure.coor, 
+            resolution=resolution, 
+            shape='mask'
+        )
+
+
+        template = xyz_fixed_transform(
+            target, 
+            fixed_vol,
+            fixed_vol_mask,
+            )
+
         template.tofile(str(directory.joinpath("fixed_vol.mrc"))) # temp
         logging.info ("fixed_vol.mrc written to disk, threshold is: {:}".format(template.threshold))
         template.calc_threshold()"""
-=======
         target.tofile(str(directory.joinpath("fixed_vol.mrc"))) # temp
         
->>>>>>> 02aaa7ad
 
     # Read in the rotations to sample
     write("Reading in rotations.")
