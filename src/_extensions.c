#define NPY_NO_DEPRECATED_API NPY_1_7_API_VERSION
#include "Python.h"
#include "numpy/arrayobject.h"
#include <complex.h>


static PyObject *rotate_grid3d(PyObject *dummy, PyObject *args)
{
    // Argument variables
    PyObject *arg1=NULL, *arg2=NULL, *arg4=NULL;
    int radius, nearest;
    PyArrayObject *py_grid=NULL, *py_rotmat=NULL, *py_out=NULL;

    // Pointers
    double *grid, *rotmat, *out;
    npy_intp *out_shape, *grid_shape;

    npy_intp out_size, out_slice, grid_size, grid_slice;
    int z, y, x, radius2, x0, y0, z0, dist2_z, dist2_zy, dist2_zyx, 
        out_z, out_zy, out_zyx, grid_zyx;
    double xcoor_z, ycoor_z, zcoor_z, xcoor_zy, ycoor_zy, zcoor_zy,
           xcoor_zyx, ycoor_zyx, zcoor_zyx;
    // Trilinear interpolation
    int x1, y1, z1, offset0, offset1;
    double dx, dy, dz, dx1, dy1, dz1, c00, c10, c01, c11, c0, c1, c;

    // Parse arguments
    if (!PyArg_ParseTuple(args, "OOiOi", &arg1, &arg2, &radius, &arg4, &nearest))
        return NULL;

    py_grid = (PyArrayObject *) PyArray_FROM_OTF(arg1, NPY_FLOAT64, NPY_ARRAY_IN_ARRAY);
    if (py_grid == NULL)
        goto fail;
    py_rotmat = (PyArrayObject *) PyArray_FROM_OTF(arg2, NPY_FLOAT64, NPY_ARRAY_IN_ARRAY);
    if (py_rotmat == NULL)
        goto fail;
    py_out = (PyArrayObject *) PyArray_FROM_OTF(arg4, NPY_FLOAT64, NPY_ARRAY_OUT_ARRAY);
    if (py_out == NULL)
        goto fail;

    // Get pointers to arrays and shape info
    grid = (double *) PyArray_DATA(py_grid);
    rotmat = (double *) PyArray_DATA(py_rotmat);
    out = (double *) PyArray_DATA(py_out);

    out_shape = PyArray_DIMS(py_out);
    out_slice = out_shape[2] * out_shape[1];
    out_size = PyArray_SIZE(py_out);
    grid_shape = PyArray_DIMS(py_grid);
    grid_slice = grid_shape[2] * grid_shape[1];
    grid_size = PyArray_SIZE(py_grid);

    radius2 = radius * radius;

    for (z = -radius; z <= radius; z++) {
        dist2_z = z * z;
        if (dist2_z > radius2)
            continue;
        // Rotate points
        xcoor_z = rotmat[6] * z;
        ycoor_z = rotmat[7] * z;
        zcoor_z = rotmat[8] * z;

        // Indices
        out_z = z * out_slice;
        if (z < 0)
            out_z += out_size;

        for (y = -radius; y <= radius; y++) {
            dist2_zy = dist2_z + y * y;
            if (dist2_zy > radius2)
                continue;

            xcoor_zy = xcoor_z + rotmat[3] * y;
            ycoor_zy = ycoor_z + rotmat[4] * y;
            zcoor_zy = zcoor_z + rotmat[5] * y;

            out_zy = out_z + y * out_shape[2];
            if (y < 0)
                out_zy += out_slice;

            for (x = -radius; x <= radius; x++) {
                dist2_zyx = dist2_zy + x * x;
                if (dist2_zyx > radius2)
                    continue;

                xcoor_zyx = xcoor_zy + rotmat[0] * x;
                ycoor_zyx = ycoor_zy + rotmat[1] * x;
                zcoor_zyx = zcoor_zy + rotmat[2] * x;
                // Indices
                out_zyx = out_zy + x;
                if (x < 0)
                    out_zyx += out_shape[2];

                if (nearest > 0) {
                    // Nearest interpolation
                    x0 = (int) round(xcoor_zyx);
                    y0 = (int) round(ycoor_zyx);
                    z0 = (int) round(zcoor_zyx);

                    // Grid index
                    grid_zyx = z0 * grid_slice + y0 * grid_shape[2] + x0;
                    if (x0 < 0)
                        grid_zyx += grid_shape[2];
                    if (y0 < 0)
                        grid_zyx += grid_slice;
                    if (z0 < 0)
                        grid_zyx += grid_size;

                    out[out_zyx] = grid[grid_zyx];
                } else {
                    // Tri-linear interpolation
                    //
                    x0 = (int) floor(xcoor_zyx);
                    y0 = (int) floor(ycoor_zyx);
                    z0 = (int) floor(zcoor_zyx);
                    x1 = x0 + 1;
                    y1 = y0 + 1;
                    z1 = z0 + 1;

                    // Grid index
                    grid_zyx = z0 * grid_slice + y0 * grid_shape[2] + x0;
                    if (x0 < 0)
                        grid_zyx += grid_shape[2];
                    if (y0 < 0)
                        grid_zyx += grid_slice;
                    if (z0 < 0)
                        grid_zyx += grid_size;

                    dx = xcoor_zyx - x0;
                    dy = ycoor_zyx - y0;
                    dz = zcoor_zyx - z0;
                    dx1 = 1 - dx;
                    dy1 = 1 - dy;
                    dz1 = 1 - dz;

                    offset1 = 1;
                    if (x1 == 0)
                        offset1 -= grid_shape[2];
                    c00 = grid[grid_zyx] * dx1 + 
                          grid[grid_zyx + offset1] * dx;

                    offset0 = grid_shape[2];
                    if (y1 == 0)
                        offset0 -= grid_slice;
                    offset1 = offset0 + 1;
                    if (x1 == 0)
                        offset1 -= grid_shape[2];

                    c10 = grid[grid_zyx + offset0] * dx1 + 
                          grid[grid_zyx + offset1] * dx;

                    offset0 = grid_slice;
                    if (z1 == 0)
                        offset0 -= grid_size;
                    offset1 = offset0 + 1;
                    if (x1 == 0)
                        offset1 -= grid_shape[2];
                    c01 = grid[grid_zyx + offset0] * dx1 + 
                          grid[grid_zyx + offset1] * dx;

                    offset0 = grid_slice + grid_shape[2];
                    if (z1 == 0)
                        offset0 -= grid_size;
                    if (y1 == 0)
                        offset0 -= grid_slice;
                    offset1 = offset0 + 1;
                    if (x1 == 0)
                        offset1 -= grid_shape[2];
                    c11 = grid[grid_zyx + offset0] * dx1 + 
                          grid[grid_zyx + offset1] * dx;

                    c0 = c00 * dy1 + c10 * dy;
                    c1 = c01 * dy1 + c11 * dy;

                    c = c0 * dz1 + c1 * dz;

                    out[out_zyx] = c;
                }
            }
        }
    }
    // Clean up objects
    Py_DECREF(py_grid);
    Py_DECREF(py_rotmat);
    Py_DECREF(py_out);
    Py_INCREF(Py_None);
    return Py_None;

fail:
    // Clean up objects
    Py_XDECREF(py_grid);
    Py_XDECREF(py_rotmat);
<<<<<<< HEAD
    Py_XDECREF(py_out);
=======
    PyArray_XDECREF(py_out);
>>>>>>> e553bcd8
    return NULL;
}



static PyObject *conj_multiply(PyObject *dummy, PyObject *args)
{
    //Calculate conj(a) * (b)
    //

    PyObject *arg1=NULL, *arg2=NULL, *arg3=NULL;
    PyArrayObject *py_in1=NULL, *py_in2=NULL, *py_out=NULL;

    double complex *in1, *in2, *out;
    npy_intp out_size, i;

    // Parse arguments
    if (!PyArg_ParseTuple(args, "OOO", &arg1, &arg2, &arg3))
        return NULL;

    py_in1 = (PyArrayObject *) PyArray_FROM_OTF(arg1, NPY_COMPLEX128, NPY_ARRAY_IN_ARRAY);
    if (py_in1 == NULL)
        goto fail;
    py_in2 = (PyArrayObject *) PyArray_FROM_OTF(arg2, NPY_COMPLEX128, NPY_ARRAY_IN_ARRAY);
    if (py_in2 == NULL)
        goto fail;
    py_out = (PyArrayObject *) PyArray_FROM_OTF(arg3, NPY_COMPLEX128, NPY_ARRAY_OUT_ARRAY);
    if (py_out == NULL)
        goto fail;

    // Get pointers to arrays and shape info
    in1 = (double complex *) PyArray_DATA(py_in1);
    in2 = (double complex *) PyArray_DATA(py_in2);
    out = (double complex *) PyArray_DATA(py_out);
    out_size = PyArray_SIZE(py_out);

    for (i = 0; i < out_size; i++)
        out[i] = conj(in1[i]) * in2[i];

    // Clean up objects
    Py_DECREF(py_in1);
    Py_DECREF(py_in2);
    Py_DECREF(py_out);
    Py_INCREF(Py_None);
    return Py_None;

fail:
    // Clean up objects
    Py_XDECREF(py_in1);
    Py_XDECREF(py_in2);
<<<<<<< HEAD
    Py_XDECREF(py_out);
=======
    PyArray_XDECREF(py_out);
>>>>>>> e553bcd8
    return NULL;
}


static PyMethodDef mymethods[] = {
    {"conj_multiply", conj_multiply, METH_VARARGS, ""},
    {"rotate_grid3d", rotate_grid3d, METH_VARARGS, ""},
    {NULL, NULL, 0, NULL}
};

static struct PyModuleDef moduledef = {
    PyModuleDef_HEAD_INIT,
    "_extensions",    /* name of module */
    NULL,            /* module documentation */
    -1,              /* size of per-interpreter state of the module, or -1 if the module keeps state in global variables. */
    mymethods
};

<<<<<<< HEAD
PyMODINIT_FUNC
PyInit__extensions(void)
{
    PyObject *m;
    m = PyModule_Create(&moduledef);
    if (!m)
        return NULL;
    import_array();
    return m;
=======
// NEW: Module definition struct for Python 3
static struct PyModuleDef moduledef = {
    PyModuleDef_HEAD_INIT,
    "_extensions",        // name of module
    NULL,                 // docstring (or NULL)
    -1,                   // size of per-interpreter module state (-1 = global)
    mymethods             // your function table
>>>>>>> e553bcd8
};

// NEW: Module init function for Python 3
PyMODINIT_FUNC PyInit__extensions(void) {
    import_array();       // numpy setup
    return PyModule_Create(&moduledef);
}

// PyMODINIT_FUNC
// init_extensions(void)
// {
//     (void) Py_InitModule("_extensions", mymethods);
//     import_array();
// };
//<|MERGE_RESOLUTION|>--- conflicted
+++ resolved
@@ -191,11 +191,7 @@
     // Clean up objects
     Py_XDECREF(py_grid);
     Py_XDECREF(py_rotmat);
-<<<<<<< HEAD
-    Py_XDECREF(py_out);
-=======
     PyArray_XDECREF(py_out);
->>>>>>> e553bcd8
     return NULL;
 }
 
@@ -246,11 +242,7 @@
     // Clean up objects
     Py_XDECREF(py_in1);
     Py_XDECREF(py_in2);
-<<<<<<< HEAD
-    Py_XDECREF(py_out);
-=======
     PyArray_XDECREF(py_out);
->>>>>>> e553bcd8
     return NULL;
 }
 
@@ -261,25 +253,7 @@
     {NULL, NULL, 0, NULL}
 };
 
-static struct PyModuleDef moduledef = {
-    PyModuleDef_HEAD_INIT,
-    "_extensions",    /* name of module */
-    NULL,            /* module documentation */
-    -1,              /* size of per-interpreter state of the module, or -1 if the module keeps state in global variables. */
-    mymethods
-};
-
-<<<<<<< HEAD
-PyMODINIT_FUNC
-PyInit__extensions(void)
-{
-    PyObject *m;
-    m = PyModule_Create(&moduledef);
-    if (!m)
-        return NULL;
-    import_array();
-    return m;
-=======
+
 // NEW: Module definition struct for Python 3
 static struct PyModuleDef moduledef = {
     PyModuleDef_HEAD_INIT,
@@ -287,7 +261,6 @@
     NULL,                 // docstring (or NULL)
     -1,                   // size of per-interpreter module state (-1 = global)
     mymethods             // your function table
->>>>>>> e553bcd8
 };
 
 // NEW: Module init function for Python 3
